--- conflicted
+++ resolved
@@ -7,17 +7,6 @@
 repository = "https://github.com/foundry-rs/foundry"
 
 [dependencies]
-<<<<<<< HEAD
-tempfile = "3.3.0"
-ethers-solc = { git = "https://github.com/mm-zk/ethers-rs", branch = "foundry_zksync_fix",default-features = false, features = [
-    "project-util",
-] }
-ethers = { git = "https://github.com/mm-zk/ethers-rs", branch = "foundry_zksync_fix",default-features = false }
-
-walkdir = "2.3.2"
-once_cell = "1.13"
-=======
->>>>>>> 8d1dd303
 foundry-config = { path = "../../config" }
 foundry-common = { path = "../../common" }
 
