use super::{EtherscanOpts, RpcOpts};
use crate::{
    cmd::cast::{
<<<<<<< HEAD
        call::CallArgs, create2::Create2Args, estimate::EstimateArgs, find_block::FindBlockArgs,
        interface::InterfaceArgs, rpc::RpcArgs, run::RunArgs, send::SendTxArgs,
        storage::StorageArgs, wallet::WalletSubcommands, zk_deposit::ZkDepositTxArgs,
        zk_send::ZkSendTxArgs,
=======
        access_list::AccessListArgs, bind::BindArgs, call::CallArgs, create2::Create2Args,
        estimate::EstimateArgs, find_block::FindBlockArgs, interface::InterfaceArgs,
        logs::LogsArgs, rpc::RpcArgs, run::RunArgs, send::SendTxArgs, storage::StorageArgs,
        wallet::WalletSubcommands,
>>>>>>> 8d1dd303
    },
    utils::parse_u256,
};
use clap::{Parser, Subcommand, ValueHint};
use ethers::{
    abi::ethabi::ethereum_types::BigEndianHash,
    types::{serde_helpers::Numeric, Address, BlockId, NameOrAddress, H256, U256},
};
use std::{path::PathBuf, str::FromStr};

#[derive(Debug, Parser)]
#[clap(name = "cast", version = crate::utils::VERSION_MESSAGE)]
pub struct Opts {
    #[clap(subcommand)]
    pub sub: Subcommands,
}

/// Perform Ethereum RPC calls from the comfort of your command line.
#[derive(Debug, Subcommand)]
#[clap(
    after_help = "Find more information in the book: http://book.getfoundry.sh/reference/cast/cast.html",
    next_display_order = None
)]
pub enum Subcommands {
    /// Prints the maximum value of the given integer type.
    #[clap(visible_aliases = &["--max-int", "maxi"])]
    MaxInt {
        /// The integer type to get the maximum value of.
        #[clap(default_value = "int256")]
        r#type: String,
    },

    /// Prints the minimum value of the given integer type.
    #[clap(visible_aliases = &["--min-int", "mini"])]
    MinInt {
        /// The integer type to get the minimum value of.
        #[clap(default_value = "int256")]
        r#type: String,
    },

    /// Prints the maximum value of the given integer type.
    #[clap(visible_aliases = &["--max-uint", "maxu"])]
    MaxUint {
        /// The unsigned integer type to get the maximum value of.
        #[clap(default_value = "uint256")]
        r#type: String,
    },

    /// Prints the zero address.
    #[clap(visible_aliases = &["--address-zero", "az"])]
    AddressZero,

    /// Prints the zero hash.
    #[clap(visible_aliases = &["--hash-zero", "hz"])]
    HashZero,

    /// Convert UTF8 text to hex.
    #[clap(
        visible_aliases = &[
        "--from-ascii",
        "from-ascii",
        "fu",
        "fa"]
    )]
    FromUtf8 {
        /// The text to convert.
        text: Option<String>,
    },

    /// Concatenate hex strings.
    #[clap(visible_aliases = &["--concat-hex", "ch"])]
    ConcatHex {
        /// The data to concatenate.
        data: Vec<String>,
    },

    /// "Convert binary data into hex data."
    #[clap(visible_aliases = &["--from-bin", "from-binx", "fb"])]
    FromBin,

    /// Normalize the input to lowercase, 0x-prefixed hex.
    ///
    /// The input can be:
    /// - mixed case hex with or without 0x prefix
    /// - 0x prefixed hex, concatenated with a ':'
    /// - an absolute path to file
    /// - @tag, where the tag is defined in an environment variable
    #[clap(visible_aliases = &["--to-hexdata", "thd", "2hd"])]
    ToHexdata {
        /// The input to normalize.
        input: Option<String>,
    },

    /// Convert an address to a checksummed format (EIP-55).
    #[clap(
        visible_aliases = &["--to-checksum-address",
        "--to-checksum",
        "to-checksum",
        "ta",
        "2a"]
    )]
    ToCheckSumAddress {
        /// The address to convert.
        address: Option<Address>,
    },

    /// Convert hex data to an ASCII string.
    #[clap(visible_aliases = &["--to-ascii", "tas", "2as"])]
    ToAscii {
        /// The hex data to convert.
        hexdata: Option<String>,
    },

    /// Convert a fixed point number into an integer.
    #[clap(visible_aliases = &["--from-fix", "ff"])]
    FromFixedPoint {
        /// The number of decimals to use.
        decimals: Option<String>,

        /// The value to convert.
        #[clap(allow_hyphen_values = true)]
        value: Option<String>,
    },

    /// Right-pads hex data to 32 bytes.
    #[clap(visible_aliases = &["--to-bytes32", "tb", "2b"])]
    ToBytes32 {
        /// The hex data to convert.
        bytes: Option<String>,
    },

    /// Convert an integer into a fixed point number.
    #[clap(visible_aliases = &["--to-fix", "tf", "2f"])]
    ToFixedPoint {
        /// The number of decimals to use.
        decimals: Option<String>,

        /// The value to convert.
        #[clap(allow_hyphen_values = true)]
        value: Option<String>,
    },

    /// Convert a number to a hex-encoded uint256.
    #[clap(name = "to-uint256", visible_aliases = &["--to-uint256", "tu", "2u"])]
    ToUint256 {
        /// The value to convert.
        value: Option<String>,
    },

    /// Convert a number to a hex-encoded int256.
    #[clap(name = "to-int256", visible_aliases = &["--to-int256", "ti", "2i"])]
    ToInt256 {
        /// The value to convert.
        value: Option<String>,
    },

    /// Perform a left shifting operation
    #[clap(name = "shl")]
    LeftShift {
        /// The value to shift.
        value: String,

        /// The number of bits to shift.
        bits: String,

        /// The input base.
        #[clap(long)]
        base_in: Option<String>,

        /// The output base.
        #[clap(long, default_value = "16")]
        base_out: String,
    },

    /// Perform a right shifting operation
    #[clap(name = "shr")]
    RightShift {
        /// The value to shift.
        value: String,

        /// The number of bits to shift.
        bits: String,

        /// The input base,
        #[clap(long)]
        base_in: Option<String>,

        /// The output base,
        #[clap(long, default_value = "16")]
        base_out: String,
    },

    /// Convert an ETH amount into another unit (ether, gwei or wei).
    ///
    /// Examples:
    /// - 1ether wei
    /// - "1 ether" wei
    /// - 1ether
    /// - 1 gwei
    /// - 1gwei ether
    #[clap(visible_aliases = &["--to-unit", "tun", "2un"])]
    ToUnit {
        /// The value to convert.
        value: Option<String>,

        /// The unit to convert to (ether, gwei, wei).
        #[clap(default_value = "wei")]
        unit: String,
    },

    /// Convert an ETH amount to wei.
    ///
    /// Consider using --to-unit.
    #[clap(visible_aliases = &["--to-wei", "tw", "2w"])]
    ToWei {
        /// The value to convert.
        #[clap(allow_hyphen_values = true)]
        value: Option<String>,

        /// The unit to convert from (ether, gwei, wei).
        #[clap(default_value = "eth")]
        unit: String,
    },

    /// Convert wei into an ETH amount.
    ///
    /// Consider using --to-unit.
    #[clap(visible_aliases = &["--from-wei", "fw"])]
    FromWei {
        /// The value to convert.
        #[clap(allow_hyphen_values = true)]
        value: Option<String>,

        /// The unit to convert from (ether, gwei, wei).
        #[clap(default_value = "eth")]
        unit: String,
    },

    /// RLP encodes hex data, or an array of hex data
    #[clap(visible_aliases = &["--to-rlp"])]
    ToRlp {
        /// The value to convert.
        value: Option<String>,
    },

    /// Decodes RLP encoded data.
    ///
    /// Input must be hexadecimal.
    #[clap(visible_aliases = &["--from-rlp"])]
    FromRlp {
        /// The value to convert.
        value: Option<String>,
    },

    /// Converts a number of one base to another
    #[clap(visible_aliases = &["--to-hex", "th", "2h"])]
    ToHex(ToBaseArgs),

    /// Converts a number of one base to decimal
    #[clap(visible_aliases = &["--to-dec", "td", "2d"])]
    ToDec(ToBaseArgs),

    /// Converts a number of one base to another
    #[clap(
        visible_aliases = &["--to-base",
        "--to-radix",
        "to-radix",
        "tr",
        "2r"]
    )]
    ToBase {
        #[clap(flatten)]
        base: ToBaseArgs,

        /// The output base.
        #[clap(value_name = "BASE")]
        base_out: Option<String>,
    },
    /// Create an access list for a transaction.
    #[clap(visible_aliases = &["ac", "acl"])]
    AccessList(AccessListArgs),
    /// Get logs by signature or topic.
    #[clap(visible_alias = "l")]
    Logs(LogsArgs),
    /// Get information about a block.
    #[clap(visible_alias = "bl")]
    Block {
        /// The block height to query at.
        ///
        /// Can also be the tags earliest, finalized, safe, latest, or pending.
        block: Option<BlockId>,

        /// If specified, only get the given field of the block.
        #[clap(long, short)]
        field: Option<String>,

        #[clap(long, env = "CAST_FULL_BLOCK")]
        full: bool,

        /// Print the block as JSON.
        #[clap(long, short, help_heading = "Display options")]
        json: bool,

        #[clap(flatten)]
        rpc: RpcOpts,
    },

    /// Get the latest block number.
    #[clap(visible_alias = "bn")]
    BlockNumber {
        #[clap(flatten)]
        rpc: RpcOpts,
    },

    /// Perform a call on an account without publishing a transaction.
    #[clap(visible_alias = "c")]
    Call(CallArgs),

    /// ABI-encode a function with arguments.
    #[clap(name = "calldata", visible_alias = "cd")]
    CalldataEncode {
        /// The function signature in the form <name>(<types...>)
        sig: String,

        /// The arguments to encode.
        #[clap(allow_hyphen_values = true)]
        args: Vec<String>,
    },

    /// Get the symbolic name of the current chain.
    Chain {
        #[clap(flatten)]
        rpc: RpcOpts,
    },

    /// Get the Ethereum chain ID.
    #[clap(visible_aliases = &["ci", "cid"])]
    ChainId {
        #[clap(flatten)]
        rpc: RpcOpts,
    },

    /// Get the current client version.
    #[clap(visible_alias = "cl")]
    Client {
        #[clap(flatten)]
        rpc: RpcOpts,
    },

    /// Compute the contract address from a given nonce and deployer address.
    #[clap(visible_alias = "ca")]
    ComputeAddress {
        /// The deployer address.
        address: Option<String>,

        /// The nonce of the deployer address.
        #[clap(long, value_parser = parse_u256)]
        nonce: Option<U256>,

        #[clap(flatten)]
        rpc: RpcOpts,
    },

    /// Disassembles hex encoded bytecode into individual / human readable opcodes
    #[clap(visible_alias = "da")]
    Disassemble {
        /// The hex encoded bytecode.
        bytecode: String,
    },

    /// Calculate the ENS namehash of a name.
    #[clap(visible_aliases = &["na", "nh"])]
    Namehash { name: Option<String> },

    /// Get information about a transaction.
    #[clap(visible_alias = "t")]
    Tx {
        /// The transaction hash.
        tx_hash: String,

        /// If specified, only get the given field of the transaction. If "raw", the RLP encoded
        /// transaction will be printed.
        field: Option<String>,

        /// Print the raw RLP encoded transaction.
        #[clap(long, conflicts_with = "field")]
        raw: bool,

        /// Print as JSON.
        #[clap(long, short, help_heading = "Display options")]
        json: bool,

        #[clap(flatten)]
        rpc: RpcOpts,
    },

    /// Get the transaction receipt for a transaction.
    #[clap(visible_alias = "re")]
    Receipt {
        /// The transaction hash.
        tx_hash: String,

        /// If specified, only get the given field of the transaction.
        field: Option<String>,

        /// The number of confirmations until the receipt is fetched
        #[clap(long, default_value = "1")]
        confirmations: usize,

        /// Exit immediately if the transaction was not found.
        #[clap(long = "async", env = "CAST_ASYNC", name = "async", alias = "cast-async")]
        cast_async: bool,

        /// Print as JSON.
        #[clap(long, short, help_heading = "Display options")]
        json: bool,

        #[clap(flatten)]
        rpc: RpcOpts,
    },

    /// Sign and publish a transaction.
    #[clap(name = "send", visible_alias = "s")]
    SendTx(SendTxArgs),
<<<<<<< HEAD
    #[clap(name = "zk-send")]
    #[clap(visible_aliases = ["zks", "zksend"])]
    #[clap(about = "Sign and publish a zksync transaction.")]
    ZkSendTx(ZkSendTxArgs),
    #[clap(name = "zk-deposit")]
    #[clap(visible_aliases = ["zkd", "zkdeposit"])]
    #[clap(about = "Bridge Assets from L1 to L2.")]
    ZkDepositTx(ZkDepositTxArgs),
    #[clap(name = "publish")]
    #[clap(visible_alias = "p")]
    #[clap(about = "Publish a raw transaction to the network.")]
=======

    /// Publish a raw transaction to the network.
    #[clap(name = "publish", visible_alias = "p")]
>>>>>>> 8d1dd303
    PublishTx {
        /// The raw transaction
        raw_tx: String,

        /// Only print the transaction hash and exit immediately.
        #[clap(long = "async", env = "CAST_ASYNC", name = "async", alias = "cast-async")]
        cast_async: bool,

        #[clap(flatten)]
        rpc: RpcOpts,
    },

    /// Estimate the gas cost of a transaction.
    #[clap(visible_alias = "e")]
    Estimate(EstimateArgs),

    /// Decode ABI-encoded input data.
    ///
    /// Similar to `abi-decode --input`, but function selector MUST be prefixed in `calldata`
    /// string
    #[clap(visible_aliases = &["--calldata-decode","cdd"])]
    CalldataDecode {
        /// The function signature in the format `<name>(<in-types>)(<out-types>)`.
        sig: String,

        /// The ABI-encoded calldata.
        calldata: String,
    },

    /// Decode ABI-encoded input or output data.
    ///
    /// Defaults to decoding output data. To decode input data pass --input.
    ///
    /// When passing `--input`, function selector must NOT be prefixed in `calldata` string
    #[clap(name = "abi-decode", visible_aliases = &["ad", "--abi-decode"])]
    AbiDecode {
        /// The function signature in the format `<name>(<in-types>)(<out-types>)`.
        sig: String,

        /// The ABI-encoded calldata.
        calldata: String,

        /// Whether to decode the input or output data.
        #[clap(long, short, help_heading = "Decode input data instead of output data")]
        input: bool,
    },

    /// ABI encode the given function argument, excluding the selector.
    #[clap(visible_alias = "ae")]
    AbiEncode {
        /// The function signature.
        sig: String,

        /// The arguments of the function.
        #[clap(allow_hyphen_values = true)]
        args: Vec<String>,
    },

    /// Compute the storage slot for an entry in a mapping.
    #[clap(visible_alias = "in")]
    Index {
        /// The mapping key type.
        key_type: String,

        /// The mapping key.
        key: String,

        /// The storage slot of the mapping.
        slot_number: String,
    },

    /// Fetch the EIP-1967 implementation account
    #[clap(visible_alias = "impl")]
    Implementation {
        /// The block height to query at.
        ///
        /// Can also be the tags earliest, finalized, safe, latest, or pending.
        #[clap(long, short = 'B')]
        block: Option<BlockId>,

        /// The address to get the nonce for.
        #[clap(value_parser = NameOrAddress::from_str)]
        who: NameOrAddress,

        #[clap(flatten)]
        rpc: RpcOpts,
    },

    /// Fetch the EIP-1967 admin account
    #[clap(visible_alias = "adm")]
    Admin {
        /// The block height to query at.
        ///
        /// Can also be the tags earliest, finalized, safe, latest, or pending.
        #[clap(long, short = 'B')]
        block: Option<BlockId>,

        /// The address to get the nonce for.
        #[clap(value_parser = NameOrAddress::from_str)]
        who: NameOrAddress,

        #[clap(flatten)]
        rpc: RpcOpts,
    },

    /// Get the function signatures for the given selector from https://openchain.xyz.
    #[clap(name = "4byte", visible_aliases = &["4", "4b"])]
    FourByte {
        /// The function selector.
        selector: Option<String>,
    },

    /// Decode ABI-encoded calldata using https://openchain.xyz.
    #[clap(name = "4byte-decode", visible_aliases = &["4d", "4bd"])]
    FourByteDecode {
        /// The ABI-encoded calldata.
        calldata: Option<String>,
    },

    /// Get the event signature for a given topic 0 from https://openchain.xyz.
    #[clap(name = "4byte-event", visible_aliases = &["4e", "4be"])]
    FourByteEvent {
        /// Topic 0
        #[clap(value_name = "TOPIC_0")]
        topic: Option<String>,
    },

    /// Upload the given signatures to https://openchain.xyz.
    ///
    /// Example inputs:
    /// - "transfer(address,uint256)"
    /// - "function transfer(address,uint256)"
    /// - "function transfer(address,uint256)" "event Transfer(address,address,uint256)"
    /// - "./out/Contract.sol/Contract.json"
    #[clap(visible_aliases = &["ups"])]
    UploadSignature {
        /// The signatures to upload.
        ///
        /// Prefix with 'function', 'event', or 'error'. Defaults to function if no prefix given.
        /// Can also take paths to contract artifact JSON.
        signatures: Vec<String>,
    },

    /// Pretty print calldata.
    ///
    /// Tries to decode the calldata using https://openchain.xyz unless --offline is passed.
    #[clap(visible_alias = "pc")]
    PrettyCalldata {
        /// The calldata.
        calldata: Option<String>,

        /// Skip the https://openchain.xyz lookup.
        #[clap(long, short)]
        offline: bool,
    },

    /// Get the timestamp of a block.
    #[clap(visible_alias = "a")]
    Age {
        /// The block height to query at.
        ///
        /// Can also be the tags earliest, finalized, safe, latest, or pending.
        block: Option<BlockId>,

        #[clap(flatten)]
        rpc: RpcOpts,
    },

    /// Get the balance of an account in wei.
    #[clap(visible_alias = "b")]
    Balance {
        /// The block height to query at.
        ///
        /// Can also be the tags earliest, finalized, safe, latest, or pending.
        #[clap(long, short = 'B')]
        block: Option<BlockId>,

        /// The account to query.
        #[clap(value_parser = NameOrAddress::from_str)]
        who: NameOrAddress,

        /// Format the balance in ether.
        #[clap(long, short)]
        ether: bool,

        #[clap(flatten)]
        rpc: RpcOpts,
    },

    /// Get the basefee of a block.
    #[clap(visible_aliases = &["ba", "fee", "basefee"])]
    BaseFee {
        /// The block height to query at.
        ///
        /// Can also be the tags earliest, finalized, safe, latest, or pending.
        block: Option<BlockId>,

        #[clap(flatten)]
        rpc: RpcOpts,
    },

    /// Get the runtime bytecode of a contract.
    #[clap(visible_alias = "co")]
    Code {
        /// The block height to query at.
        ///
        /// Can also be the tags earliest, finalized, safe, latest, or pending.
        #[clap(long, short = 'B')]
        block: Option<BlockId>,

        /// The contract address.
        #[clap(value_parser = NameOrAddress::from_str)]
        who: NameOrAddress,

        /// Disassemble bytecodes into individual opcodes.
        #[clap(long, short)]
        disassemble: bool,

        #[clap(flatten)]
        rpc: RpcOpts,
    },

    /// Get the runtime bytecode size of a contract.
    #[clap(visible_alias = "cs")]
    Codesize {
        /// The block height to query at.
        ///
        /// Can also be the tags earliest, finalized, safe, latest, or pending.
        #[clap(long, short = 'B')]
        block: Option<BlockId>,

        /// The contract address.
        #[clap(value_parser = NameOrAddress::from_str)]
        who: NameOrAddress,

        #[clap(flatten)]
        rpc: RpcOpts,
    },

    /// Get the current gas price.
    #[clap(visible_alias = "g")]
    GasPrice {
        #[clap(flatten)]
        rpc: RpcOpts,
    },

    /// Generate event signatures from event string.
    #[clap(visible_alias = "se")]
    SigEvent {
        /// The event string.
        event_string: Option<String>,
    },

    /// Hash arbitrary data using Keccak-256.
    #[clap(visible_alias = "k")]
    Keccak {
        /// The data to hash.
        data: Option<String>,
    },

    /// Perform an ENS lookup.
    #[clap(visible_alias = "rn")]
    ResolveName {
        /// The name to lookup.
        who: Option<String>,

        /// Perform a reverse lookup to verify that the name is correct.
        #[clap(long, short)]
        verify: bool,

        #[clap(flatten)]
        rpc: RpcOpts,
    },

    /// Perform an ENS reverse lookup.
    #[clap(visible_alias = "la")]
    LookupAddress {
        /// The account to perform the lookup for.
        who: Option<Address>,

        /// Perform a normal lookup to verify that the address is correct.
        #[clap(long, short)]
        verify: bool,

        #[clap(flatten)]
        rpc: RpcOpts,
    },

    /// Get the raw value of a contract's storage slot.
    #[clap(visible_alias = "st")]
    Storage(StorageArgs),

    /// Generate a storage proof for a given storage slot.
    #[clap(visible_alias = "pr")]
    Proof {
        /// The contract address.
        #[clap(value_parser = NameOrAddress::from_str)]
        address: NameOrAddress,

        /// The storage slot numbers (hex or decimal).
        #[clap(value_parser = parse_slot)]
        slots: Vec<H256>,

        /// The block height to query at.
        ///
        /// Can also be the tags earliest, finalized, safe, latest, or pending.
        #[clap(long, short = 'B')]
        block: Option<BlockId>,

        #[clap(flatten)]
        rpc: RpcOpts,
    },

    /// Get the nonce for an account.
    #[clap(visible_alias = "n")]
    Nonce {
        /// The block height to query at.
        ///
        /// Can also be the tags earliest, finalized, safe, latest, or pending.
        #[clap(long, short = 'B')]
        block: Option<BlockId>,

        /// The address to get the nonce for.
        #[clap(value_parser = NameOrAddress::from_str)]
        who: NameOrAddress,

        #[clap(flatten)]
        rpc: RpcOpts,
    },

    /// Get the source code of a contract from Etherscan.
    #[clap(visible_aliases = &["et", "src"])]
    EtherscanSource {
        /// The contract's address.
        address: String,

        /// The output directory to expand source tree into.
        #[clap(short, value_hint = ValueHint::DirPath)]
        directory: Option<PathBuf>,

        #[clap(flatten)]
        etherscan: EtherscanOpts,
    },

    /// Wallet management utilities.
    #[clap(visible_alias = "w")]
    Wallet {
        #[clap(subcommand)]
        command: WalletSubcommands,
    },

    /// Generate a Solidity interface from a given ABI.
    ///
    /// Currently does not support ABI encoder v2.
    #[clap(visible_alias = "i")]
    Interface(InterfaceArgs),

    /// Generate a rust binding from a given ABI.
    #[clap(visible_alias = "bi")]
    Bind(BindArgs),

    /// Get the selector for a function.
    #[clap(visible_alias = "si")]
    Sig {
        /// The function signature, e.g. transfer(address,uint256).
        sig: Option<String>,

        /// Optimize signature to contain provided amount of leading zeroes in selector.
        optimize: Option<usize>,
    },

    /// Generate a deterministic contract address using CREATE2.
    #[clap(visible_alias = "c2")]
    Create2(Create2Args),

    /// Get the block number closest to the provided timestamp.
    #[clap(visible_alias = "f")]
    FindBlock(FindBlockArgs),

    /// Generate shell completions script.
    #[clap(visible_alias = "com")]
    Completions {
        #[clap(value_enum)]
        shell: clap_complete::Shell,
    },

    /// Generate Fig autocompletion spec.
    #[clap(visible_alias = "fig")]
    GenerateFigSpec,

    /// Runs a published transaction in a local environment and prints the trace.
    #[clap(visible_alias = "r")]
    Run(RunArgs),

    /// Perform a raw JSON-RPC request.
    #[clap(visible_alias = "rp")]
    Rpc(RpcArgs),

    /// Formats a string into bytes32 encoding.
    #[clap(name = "format-bytes32-string", visible_aliases = &["--format-bytes32-string"])]
    FormatBytes32String {
        /// The string to format.
        string: Option<String>,
    },

    /// Parses a string from bytes32 encoding.
    #[clap(name = "parse-bytes32-string", visible_aliases = &["--parse-bytes32-string"])]
    ParseBytes32String {
        /// The string to parse.
        bytes: Option<String>,
    },
    #[clap(name = "parse-bytes32-address", visible_aliases = &["--parse-bytes32-address"])]
    #[clap(about = "Parses a checksummed address from bytes32 encoding.")]
    ParseBytes32Address {
        #[clap(value_name = "BYTES")]
        bytes: Option<String>,
    },
}

/// CLI arguments for `cast --to-base`.
#[derive(Debug, Parser)]
pub struct ToBaseArgs {
    /// The value to convert.
    #[clap(allow_hyphen_values = true)]
    pub value: Option<String>,

    /// The input base.
    #[clap(long, short = 'i')]
    pub base_in: Option<String>,
}

pub fn parse_slot(s: &str) -> eyre::Result<H256> {
    Numeric::from_str(s)
        .map_err(|e| eyre::eyre!("Could not parse slot number: {e}"))
        .map(|n| H256::from_uint(&n.into()))
}

#[cfg(test)]
mod tests {
    use super::*;
    use ethers::types::BlockNumber;

    #[test]
    fn parse_call_data() {
        let args: Opts = Opts::parse_from([
            "foundry-cli",
            "calldata",
            "f()",
            "5c9d55b78febcc2061715ba4f57ecf8ea2711f2c",
            "2",
        ]);
        match args.sub {
            Subcommands::CalldataEncode { args, .. } => {
                assert_eq!(
                    args,
                    vec!["5c9d55b78febcc2061715ba4f57ecf8ea2711f2c".to_string(), "2".to_string()]
                )
            }
            _ => unreachable!(),
        };
    }

    #[test]
    fn parse_block_ids() {
        struct TestCase {
            input: String,
            expect: BlockId,
        }

        let test_cases = [
            TestCase {
                input: "0".to_string(),
                expect: BlockId::Number(BlockNumber::Number(0u64.into())),
            },
            TestCase {
                input: "0x56462c47c03df160f66819f0a79ea07def1569f8aac0fe91bb3a081159b61b4a"
                    .to_string(),
                expect: BlockId::Hash(
                    "0x56462c47c03df160f66819f0a79ea07def1569f8aac0fe91bb3a081159b61b4a"
                        .parse()
                        .unwrap(),
                ),
            },
            TestCase { input: "latest".to_string(), expect: BlockId::Number(BlockNumber::Latest) },
            TestCase {
                input: "earliest".to_string(),
                expect: BlockId::Number(BlockNumber::Earliest),
            },
            TestCase {
                input: "pending".to_string(),
                expect: BlockId::Number(BlockNumber::Pending),
            },
            TestCase { input: "safe".to_string(), expect: BlockId::Number(BlockNumber::Safe) },
            TestCase {
                input: "finalized".to_string(),
                expect: BlockId::Number(BlockNumber::Finalized),
            },
        ];

        for test in test_cases {
            let result: BlockId = test.input.parse().unwrap();
            assert_eq!(result, test.expect);
        }
    }
}<|MERGE_RESOLUTION|>--- conflicted
+++ resolved
@@ -1,17 +1,10 @@
 use super::{EtherscanOpts, RpcOpts};
 use crate::{
     cmd::cast::{
-<<<<<<< HEAD
-        call::CallArgs, create2::Create2Args, estimate::EstimateArgs, find_block::FindBlockArgs,
-        interface::InterfaceArgs, rpc::RpcArgs, run::RunArgs, send::SendTxArgs,
-        storage::StorageArgs, wallet::WalletSubcommands, zk_deposit::ZkDepositTxArgs,
-        zk_send::ZkSendTxArgs,
-=======
         access_list::AccessListArgs, bind::BindArgs, call::CallArgs, create2::Create2Args,
         estimate::EstimateArgs, find_block::FindBlockArgs, interface::InterfaceArgs,
         logs::LogsArgs, rpc::RpcArgs, run::RunArgs, send::SendTxArgs, storage::StorageArgs,
         wallet::WalletSubcommands,
->>>>>>> 8d1dd303
     },
     utils::parse_u256,
 };
@@ -436,23 +429,19 @@
     /// Sign and publish a transaction.
     #[clap(name = "send", visible_alias = "s")]
     SendTx(SendTxArgs),
-<<<<<<< HEAD
+
     #[clap(name = "zk-send")]
     #[clap(visible_aliases = ["zks", "zksend"])]
     #[clap(about = "Sign and publish a zksync transaction.")]
     ZkSendTx(ZkSendTxArgs),
+
     #[clap(name = "zk-deposit")]
     #[clap(visible_aliases = ["zkd", "zkdeposit"])]
     #[clap(about = "Bridge Assets from L1 to L2.")]
     ZkDepositTx(ZkDepositTxArgs),
-    #[clap(name = "publish")]
-    #[clap(visible_alias = "p")]
-    #[clap(about = "Publish a raw transaction to the network.")]
-=======
 
     /// Publish a raw transaction to the network.
     #[clap(name = "publish", visible_alias = "p")]
->>>>>>> 8d1dd303
     PublishTx {
         /// The raw transaction
         raw_tx: String,
