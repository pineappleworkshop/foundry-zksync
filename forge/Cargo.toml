[package]
name = "forge"
version = "0.2.0"
edition = "2021"
license = "MIT OR Apache-2.0"

[dependencies]
foundry-utils = { path = "./../utils" }
foundry-common = { path = "./../common" }
foundry-config = { path = "./../config" }
foundry-evm = { path = "./../evm" }

<<<<<<< HEAD
ethers = { git = "https://github.com/mm-zk/ethers-rs", branch = "foundry_zksync_fix",default-features = false, features = [
    "solc-full",
] }
eyre = "0.6.5"
semver = "1.0.5"
serde_json = "1.0.67"
serde = "1.0.130"
regex = { version = "1.5.4", default-features = false }
hex = "0.4.3"
glob = "0.3.0"
yansi = "0.5.1"
=======
>>>>>>> 8d1dd303
# TODO: Trim down
ethers = { workspace = true, features = ["solc-full"] }

comfy-table = "6"
eyre = "0.6"
glob = "0.3"
hex = "0.4"
once_cell = "1"
parking_lot = "0.12"
proptest = "1"
rayon = "1"
regex = { version = "1", default-features = false }
rlp = "0.5"
semver = "1"
serde = "1"
serde_json = "1"
tokio = { version = "1", features = ["time"] }
tracing = "0.1"
tracing-subscriber = "0.3"
<<<<<<< HEAD
proptest = "1.0.0"
rayon = "1.6.1"
rlp = "0.5.1"
once_cell = "1.13"
comfy-table = "6.0.0"
parking_lot = "0.12"
data-encoding = "2.3.3"

[dev-dependencies]
ethers = { git = "https://github.com/mm-zk/ethers-rs", branch = "foundry_zksync_fix",default-features = false, features = [
    "solc-full",
    "solc-tests",
] }
foundry-utils = { path = "./../utils", features = ["test"] }
=======
yansi = "0.5"

[dev-dependencies]
ethers = { workspace = true, features = ["solc-full", "solc-tests", "rustls"] }
foundry-utils = { path = "./../utils" }
>>>>>>> 8d1dd303
<|MERGE_RESOLUTION|>--- conflicted
+++ resolved
@@ -10,20 +10,6 @@
 foundry-config = { path = "./../config" }
 foundry-evm = { path = "./../evm" }
 
-<<<<<<< HEAD
-ethers = { git = "https://github.com/mm-zk/ethers-rs", branch = "foundry_zksync_fix",default-features = false, features = [
-    "solc-full",
-] }
-eyre = "0.6.5"
-semver = "1.0.5"
-serde_json = "1.0.67"
-serde = "1.0.130"
-regex = { version = "1.5.4", default-features = false }
-hex = "0.4.3"
-glob = "0.3.0"
-yansi = "0.5.1"
-=======
->>>>>>> 8d1dd303
 # TODO: Trim down
 ethers = { workspace = true, features = ["solc-full"] }
 
@@ -43,25 +29,8 @@
 tokio = { version = "1", features = ["time"] }
 tracing = "0.1"
 tracing-subscriber = "0.3"
-<<<<<<< HEAD
-proptest = "1.0.0"
-rayon = "1.6.1"
-rlp = "0.5.1"
-once_cell = "1.13"
-comfy-table = "6.0.0"
-parking_lot = "0.12"
-data-encoding = "2.3.3"
-
-[dev-dependencies]
-ethers = { git = "https://github.com/mm-zk/ethers-rs", branch = "foundry_zksync_fix",default-features = false, features = [
-    "solc-full",
-    "solc-tests",
-] }
-foundry-utils = { path = "./../utils", features = ["test"] }
-=======
 yansi = "0.5"
 
 [dev-dependencies]
 ethers = { workspace = true, features = ["solc-full", "solc-tests", "rustls"] }
-foundry-utils = { path = "./../utils" }
->>>>>>> 8d1dd303
+foundry-utils = { path = "./../utils" }